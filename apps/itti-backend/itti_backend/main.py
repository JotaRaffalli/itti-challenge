--- conflicted
+++ resolved
@@ -9,7 +9,8 @@
 from fastapi import Depends, FastAPI, HTTPException
 from langchain_core.language_models.chat_models import BaseChatModel
 
-<<<<<<< HEAD
+from .api import chatbot_routes
+
 # Correct relative imports
 from .models.fintech_models import (
     BotResponse,
@@ -18,12 +19,6 @@
 )
 from .services.comprehensive_evaluator import ComprehensiveEvaluator
 from .services.llm_service import get_llm_client
-=======
-# Import VuelaConNosotros components
-from .api import chatbot_routes
-from .models.fintech_models import BotResponse, CustomerQuery, FullEvaluationReport
-from .services.evaluator import SemanticEvaluator, SimpleEvaluator
->>>>>>> b013b4bb
 from .services.prompt_service import PromptService
 
 # Load environment variables from .env file
@@ -60,7 +55,7 @@
 
 
 def get_prompt_service(
-    llm: Annotated[BaseChatModel, Depends(get_llm)]
+    llm: Annotated[BaseChatModel, Depends(get_llm)],
 ) -> PromptService:
     """Provides an instance of the PromptService."""
     return PromptService(llm_client=llm)
@@ -75,9 +70,7 @@
 
 # --- Type Hinting for Dependencies ---
 PromptServiceDep = Annotated[PromptService, Depends(get_prompt_service)]
-ComprehensiveEvaluatorDep = Annotated[
-    ComprehensiveEvaluator, Depends(get_evaluator)
-]
+ComprehensiveEvaluatorDep = Annotated[ComprehensiveEvaluator, Depends(get_evaluator)]
 
 
 # --- API Endpoints ---
