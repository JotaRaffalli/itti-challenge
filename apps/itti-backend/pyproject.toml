[tool.coverage.run]
branch = true
source = [ "itti_backend" ]

[tool.coverage.report]
exclude_lines = ['if TYPE_CHECKING:']
show_missing = true

[tool.pytest.ini_options]
addopts = """
 --cov
 --cov-report html:'../../coverage/apps
 --cov-report xml:'../../coverage/apps/itti-backend/coverage.xml'
 --html='../../reports/apps/itti-backend/unittests/html/index.html'
 --junitxml='../../reports/apps/itti-backend/unittests/junit.xml'
"""

[project]
name = "itti-backend"
version = "1.0.0"
description = "FastAPI backend for ITTI technical test"
requires-python = ">=3.9,<4"
readme = 'README.md'
dependencies = [
  "fastapi>=0.104.0",
  "uvicorn[standard]>=0.24.0",
  "pydantic>=2.5.0",
  "pydantic-settings>=2.0.0",
  "langchain>=0.3.26",
  "langchain-google-genai>=0.0.9",
  "langgraph>=0.0.20",
  "langsmith>=0.1.0",
  "python-dotenv>=1.0.0",
<<<<<<< HEAD
  "textstat>=0.7.3",
  "pandas>=2.3.0",
  "sentence-transformers>=5.0.0",
  "scikit-learn>=1.6.1",
  "numpy>=2.0.2",
  "langchain-google-genai>=2.1.6",
=======
  "requests>=2.32.4",
  "numpy>=2.0.2",
  "pandas>=2.3.0",
  "sentence-transformers>=5.0.0",
  "langchain-openai>=0.3.27",
  "langchain-core>=0.3.68",
>>>>>>> b013b4bb
]

[tool.hatch.build.targets.wheel]
packages = ["itti_backend"]

[tool.hatch.metadata]
allow-direct-references = true

[dependency-groups]
dev = [
  "autopep8>=2.3.1",
  "ruff>=0.8.2",
  "pytest>=8.3.4",
  "pytest-sugar>=1.0.0",
  "pytest-cov>=6.0.0",
  "pytest-html>=4.1.1",
]

[build-system]
requires = ["hatchling"]
build-backend = "hatchling.build"

[tool.ruff]
exclude = [
  ".ruff_cache",
  ".svn",
  ".tox",
  ".venv",
  "dist",
]

line-length = 88
indent-width = 4

[tool.ruff.lint]
select = [
  # pycodestyle
  "E",
  # Pyflakes
  "F",
  # pyupgrade
  "UP",
  # flake8-bugbear
  "B",
  # flake8-simplify
  "SIM",
  # isort
  "I",
]
ignore = []

fixable = ["ALL"]
unfixable = []<|MERGE_RESOLUTION|>--- conflicted
+++ resolved
@@ -31,21 +31,15 @@
   "langgraph>=0.0.20",
   "langsmith>=0.1.0",
   "python-dotenv>=1.0.0",
-<<<<<<< HEAD
   "textstat>=0.7.3",
   "pandas>=2.3.0",
   "sentence-transformers>=5.0.0",
   "scikit-learn>=1.6.1",
   "numpy>=2.0.2",
   "langchain-google-genai>=2.1.6",
-=======
   "requests>=2.32.4",
-  "numpy>=2.0.2",
-  "pandas>=2.3.0",
-  "sentence-transformers>=5.0.0",
   "langchain-openai>=0.3.27",
   "langchain-core>=0.3.68",
->>>>>>> b013b4bb
 ]
 
 [tool.hatch.build.targets.wheel]
